--- conflicted
+++ resolved
@@ -729,15 +729,11 @@
             continue
         func(task)
 
-<<<<<<< HEAD
-def manipulate_files():
-=======
         # Stage may modify DB, so re-load cached item data.
         for item in task.imported_items():
             config.lib.load(item)
 
-def manipulate_files(config):
->>>>>>> dc054907
+def manipulate_files():
     """A coroutine (pipeline stage) that performs necessary file
     manipulations *after* items have been added to the library.
     """
