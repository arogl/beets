--- conflicted
+++ resolved
@@ -11,29 +11,23 @@
 #
 # The above copyright notice and this permission notice shall be
 # included in all copies or substantial portions of the Software.
-import os
 
 from __future__ import (division, absolute_import, print_function,
                         unicode_literals)
 
+import os
 from mock import patch
-<<<<<<< HEAD
-from test._common import unittest
-from test import helper
-=======
 import shutil
-from _common import unittest
+
 from beets.importer import SingletonImportTask, SentinelImportTask, \
     ArchiveImportTask
-import helper
->>>>>>> 8ccd385d
-
 from beets import plugins, config
 from beets.library import Item
 from beets.dbcore import types
 from beets.mediafile import MediaFile
-from test import _common
 from test.test_importer import ImportHelper
+from test._common import unittest, RSRC
+from test import helper
 
 
 class TestHelper(helper.TestHelper):
@@ -179,7 +173,7 @@
 
     def __copy_file(self, dest_path, metadata):
         # Copy files
-        resource_path = os.path.join(_common.RSRC, 'full.mp3')
+        resource_path = os.path.join(RSRC, 'full.mp3')
         shutil.copy(resource_path, dest_path)
         medium = MediaFile(dest_path)
         # Set metadata
